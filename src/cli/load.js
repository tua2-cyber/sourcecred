--- conflicted
+++ resolved
@@ -149,11 +149,8 @@
       plugins,
       sourcecredDirectory: Common.sourcecredDirectory(),
       githubToken,
-<<<<<<< HEAD
       discordToken: Common.discordToken(),
-=======
       initiativesDirectory,
->>>>>>> 898282be
     };
   });
   // Deliberately load in serial because GitHub requests that their API not
